--- conflicted
+++ resolved
@@ -435,20 +435,14 @@
   else:
     raise ValueError('Unsupported quantization bytes: %s' % quantization_bytes)
 
-
-<<<<<<< HEAD
 def setup_arguments(arguments=None):
   """
-  Convert a keras HDF5-format model to tfjs GraphModel artifacts.
+  Create the argument parser for the converter binary.
 
   Args:
     arguments: list, the argument string list to be parsed from. If arguments is
       not given, it will try to parse from the system arguments.
   """
-=======
-def get_arg_parser():
-  """Create the argument parser for the converter binary."""
->>>>>>> 998cc54a
   parser = argparse.ArgumentParser('TensorFlow.js model converters.')
   parser.add_argument(
       common.INPUT_PATH,
@@ -541,34 +535,14 @@
       default=None,
       help='Shard size (in bytes) of the weight files. Currently applicable '
       'only to output_format=tfjs_layers_model.')
-<<<<<<< HEAD
   if arguments:
     return parser.parse_args(arguments)
   else:
     return parser.parse_args()
 
 def convert(arguments=None):
-  FLAGS = setup_arguments(arguments)
-  if FLAGS.show_version:
-=======
-  return parser
-
-
-def pip_main():
-  """Entry point for pip-packaged binary.
-
-  Note that pip-packaged binary calls the entry method without
-  any arguments, which is why this method is needed in addition to the
-  `main` method below.
-  """
-  main([' '.join(sys.argv[1:])])
-
-
-def main(argv):
-  args = get_arg_parser().parse_args(argv[0].split(' '))
-
+  args = setup_arguments(arguments)
   if args.show_version:
->>>>>>> 998cc54a
     print('\ntensorflowjs %s\n' % version.version)
     print('Dependency versions:')
     print('  keras %s' % keras.__version__)
@@ -583,13 +557,8 @@
         'Missing output_path argument. For usage, use the --help flag.')
 
   weight_shard_size_bytes = 1024 * 1024 * 4
-<<<<<<< HEAD
-  if FLAGS.weight_shard_size_bytes:
-    if  FLAGS.output_format != common.TFJS_LAYERS_MODEL:
-=======
   if args.weight_shard_size_bytes:
-    if  args.output_format != 'tfjs_layers_model':
->>>>>>> 998cc54a
+    if  args.output_format != common.TFJS_LAYERS_MODEL:
       raise ValueError(
           'The --weight_shard_size_bytes flag is only supported under '
           'output_format=tfjs_layers_model.')
@@ -607,13 +576,8 @@
       quantization.QUANTIZATION_BYTES_TO_DTYPES[args.quantization_bytes]
       if args.quantization_bytes else None)
 
-<<<<<<< HEAD
-  if (FLAGS.signature_name and input_format not in
+  if (args.signature_name and input_format not in
       (common.TF_SAVED_MODEL, common.TF_HUB_MODEL)):
-=======
-  if (args.signature_name and input_format not in
-      ('tf_saved_model', 'tf_hub')):
->>>>>>> 998cc54a
     raise ValueError(
         'The --signature_name flag is applicable only to "tf_saved_model" and '
         '"tf_hub" input format, but the current input format is '
@@ -626,84 +590,45 @@
     dispatch_keras_h5_to_tfjs_layers_model_conversion(
         args.input_path, output_dir=args.output_path,
         quantization_dtype=quantization_dtype,
-<<<<<<< HEAD
-        split_weights_by_layer=FLAGS.split_weights_by_layer)
+        split_weights_by_layer=args.split_weights_by_layer)
   elif (input_format == common.KERAS_MODEL and
         output_format == common.TFJS_GRAPH_MODEL):
-=======
-        split_weights_by_layer=args.split_weights_by_layer)
-  elif input_format == 'keras' and output_format == 'tfjs_graph_model':
->>>>>>> 998cc54a
     dispatch_keras_h5_to_tfjs_graph_model_conversion(
         args.input_path, output_dir=args.output_path,
         quantization_dtype=quantization_dtype,
-<<<<<<< HEAD
-        skip_op_check=FLAGS.skip_op_check,
-        strip_debug_ops=FLAGS.strip_debug_ops)
+        skip_op_check=args.skip_op_check,
+        strip_debug_ops=args.strip_debug_ops)
   elif (input_format == common.KERAS_SAVED_MODEL and
         output_format == common.TFJS_LAYERS_MODEL):
-=======
-        skip_op_check=args.skip_op_check,
-        strip_debug_ops=args.strip_debug_ops)
-  elif (input_format == 'keras_saved_model' and
-        output_format == 'tfjs_layers_model'):
->>>>>>> 998cc54a
     dispatch_keras_saved_model_to_tensorflowjs_conversion(
         args.input_path, args.output_path,
         quantization_dtype=quantization_dtype,
-<<<<<<< HEAD
-        split_weights_by_layer=FLAGS.split_weights_by_layer)
+        split_weights_by_layer=args.split_weights_by_layer)
   elif (input_format == common.TF_SAVED_MODEL and
         output_format == common.TFJS_GRAPH_MODEL):
-=======
-        split_weights_by_layer=args.split_weights_by_layer)
-  elif (input_format == 'tf_saved_model' and
-        output_format == 'tfjs_graph_model'):
->>>>>>> 998cc54a
     tf_saved_model_conversion_v2.convert_tf_saved_model(
         args.input_path, args.output_path,
         signature_def=args.signature_name,
         saved_model_tags=args.saved_model_tags,
         quantization_dtype=quantization_dtype,
-<<<<<<< HEAD
-        skip_op_check=FLAGS.skip_op_check,
-        strip_debug_ops=FLAGS.strip_debug_ops)
+        skip_op_check=args.skip_op_check,
+        strip_debug_ops=args.strip_debug_ops)
   elif (input_format == common.TF_HUB_MODEL and
         output_format == common.TFJS_GRAPH_MODEL):
-    tf_saved_model_conversion_v2.convert_tf_hub_module(
-        FLAGS.input_path, FLAGS.output_path, FLAGS.signature_name,
-        FLAGS.saved_model_tags, skip_op_check=FLAGS.skip_op_check,
-        strip_debug_ops=FLAGS.strip_debug_ops)
-  elif (input_format == common.TFJS_LAYERS_MODEL and
-        output_format == common.KERAS_MODEL):
-    dispatch_tensorflowjs_to_keras_h5_conversion(FLAGS.input_path,
-                                                 FLAGS.output_path)
-  elif (input_format == common.TFJS_LAYERS_MODEL and
-        output_format == common.KERAS_SAVED_MODEL):
-    dispatch_tensorflowjs_to_keras_saved_model_conversion(FLAGS.input_path,
-                                                          FLAGS.output_path)
-  elif (input_format == common.TFJS_LAYERS_MODEL and
-        output_format == common.TFJS_LAYERS_MODEL):
-=======
-        skip_op_check=args.skip_op_check,
-        strip_debug_ops=args.strip_debug_ops)
-  elif (input_format == 'tf_hub' and
-        output_format == 'tfjs_graph_model'):
     tf_saved_model_conversion_v2.convert_tf_hub_module(
         args.input_path, args.output_path, args.signature_name,
         args.saved_model_tags, skip_op_check=args.skip_op_check,
         strip_debug_ops=args.strip_debug_ops)
-  elif (input_format == 'tfjs_layers_model' and
-        output_format == 'keras'):
+  elif (input_format == common.TFJS_LAYERS_MODEL and
+        output_format == common.KERAS_MODEL):
     dispatch_tensorflowjs_to_keras_h5_conversion(args.input_path,
                                                  args.output_path)
-  elif (input_format == 'tfjs_layers_model' and
-        output_format == 'keras_saved_model'):
+  elif (input_format == common.TFJS_LAYERS_MODEL and
+        output_format == common.KERAS_SAVED_MODEL):
     dispatch_tensorflowjs_to_keras_saved_model_conversion(args.input_path,
                                                           args.output_path)
-  elif (input_format == 'tfjs_layers_model' and
-        output_format == 'tfjs_layers_model'):
->>>>>>> 998cc54a
+  elif (input_format == common.TFJS_LAYERS_MODEL and
+        output_format == common.TFJS_LAYERS_MODEL):
     dispatch_tensorflowjs_to_tensorflowjs_conversion(
         args.input_path, args.output_path,
         quantization_dtype=_parse_quantization_bytes(args.quantization_bytes),
@@ -720,8 +645,18 @@
         'Unsupported input_format - output_format pair: %s - %s' %
         (input_format, output_format))
 
-def main():
-  convert()
+def pip_main():
+  """Entry point for pip-packaged binary.
+
+  Note that pip-packaged binary calls the entry method without
+  any arguments, which is why this method is needed in addition to the
+  `main` method below.
+  """
+  main([' '.join(sys.argv[1:])])
+
+
+def main(argv):
+  convert(args)
 
 if __name__ == '__main__':
   tf.app.run(main=main, argv=[' '.join(sys.argv[1:])])