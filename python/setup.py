# Copyright 2018 Google LLC. All Rights Reserved.
#
# Licensed under the Apache License, Version 2.0 (the "License");
# you may not use this file except in compliance with the License.
# You may obtain a copy of the License at
#
#     http://www.apache.org/licenses/LICENSE-2.0
#
# Unless required by applicable law or agreed to in writing, software
# distributed under the License is distributed on an "AS IS" BASIS,
# WITHOUT WARRANTIES OR CONDITIONS OF ANY KIND, either express or implied.
# See the License for the specific language governing permissions and
# limitations under the License.
# ==============================================================================
"""Build pip wheel for model_converter."""

import os
import setuptools
from tensorflowjs import version

DIR_NAME = os.path.dirname(__file__)

def _get_requirements(file):
    "Reads the requirements file and returns the packages"
    with open(os.path.join(DIR_NAME, file), 'r') as requirements:
        return requirements.readlines()

CONSOLE_SCRIPTS = [
<<<<<<< HEAD
    'tensorflowjs_converter = tensorflowjs.converters.converter:main',
    'tensorflowjs_wizard = tensorflowjs.wizard:main',
=======
    'tensorflowjs_converter = tensorflowjs.converters.converter:pip_main',
>>>>>>> 998cc54a
]

setuptools.setup(
    name='tensorflowjs',
    version=version.version,
    description='Python Libraries and Tools for TensorFlow.js',
    url='https://js.tensorflow.org/',
    author='Google LLC',
    author_email='opensource@google.com',
    classifiers=[
        'Development Status :: 3 - Alpha',
        'Intended Audience :: Developers',
        'Intended Audience :: Education',
        'Intended Audience :: Science/Research',
        'License :: OSI Approved :: Apache Software License',
        'Programming Language :: JavaScript',
        'Programming Language :: Python :: 2',
        'Programming Language :: Python :: 3',
        'Topic :: Scientific/Engineering',
        'Topic :: Scientific/Engineering :: Mathematics',
        'Topic :: Scientific/Engineering :: Artificial Intelligence',
        'Topic :: Software Development',
        'Topic :: Software Development :: Libraries',
        'Topic :: Software Development :: Libraries :: Python Modules',
    ],
    py_modules=[
        'tensorflowjs',
        'tensorflowjs.version',
        'tensorflowjs.quantization',
        'tensorflowjs.read_weights',
        'tensorflowjs.wizard',
        'tensorflowjs.write_weights',
        'tensorflowjs.converters',
        'tensorflowjs.converters.common',
        'tensorflowjs.converters.converter',
        'tensorflowjs.converters.keras_h5_conversion',
        'tensorflowjs.converters.keras_tfjs_loader',
        'tensorflowjs.converters.tf_saved_model_conversion_v2',
    ],
    include_package_data=True,
    packages=['tensorflowjs/op_list'],
    package_data={
        'tensorflowjs/op_list': ['*.json']
    },
    install_requires=_get_requirements('requirements.txt'),
    entry_points={
        'console_scripts': CONSOLE_SCRIPTS,
    },
    license='Apache 2.0',
    keywords='tensorflow javascript machine deep learning converter',
)<|MERGE_RESOLUTION|>--- conflicted
+++ resolved
@@ -26,12 +26,8 @@
         return requirements.readlines()
 
 CONSOLE_SCRIPTS = [
-<<<<<<< HEAD
-    'tensorflowjs_converter = tensorflowjs.converters.converter:main',
+    'tensorflowjs_converter = tensorflowjs.converters.converter:pip_main',
     'tensorflowjs_wizard = tensorflowjs.wizard:main',
-=======
-    'tensorflowjs_converter = tensorflowjs.converters.converter:pip_main',
->>>>>>> 998cc54a
 ]
 
 setuptools.setup(
